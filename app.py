<<<<<<< HEAD
import atexit, math
=======
import atexit
import locale
from datetime import date
>>>>>>> 5014edb5

from apscheduler.schedulers.background import BackgroundScheduler
from flask import Flask, redirect, render_template, url_for
from datetime import date

from src.event_manager import EventManager

app = Flask(__name__)
em = EventManager()

# Update the EventManager every 10 mins
scheduler = BackgroundScheduler()
scheduler.add_job(func=em.update, trigger="interval", seconds=600)
scheduler.start()

# Shut down the scheduler when exiting the app
atexit.register(lambda: scheduler.shutdown())

# Home
@app.route("/")
@app.route("/home")
def home():
    zakYear = date.today().year - (14 - math.floor(date.today().month / 6))
    vetYear = date.today().year - (46 - math.floor(date.today().month / 6))
    return render_template("home.html", zakYear=zakYear, vetYear=vetYear)


# Calendar
@app.route("/<string:season>/calendar")
def calendar(season: str):
    events = em.get_all_events(season, as_dicts=True)
    return render_template("calendar.html", season=season, events=events)


# Results
@app.route("/<string:season>/results")
def results(season: str):
    return render_template("results.html", season=season)


# Event
@app.route("/<string:season>/event/<string:event_id>/")
def event(season: str, event_id: str):
    ev = em.get_event(season, event_id)
    if ev:
        return render_template("event.html", event_data=ev.to_dict())
    else:
        return redirect(url_for("home"))


# jinja filters
@app.template_filter("day_from_date")
def _filter_day(input_date: date):
    if not input_date:
        return ""
    return input_date.strftime("%d")


@app.template_filter("month_and_year_from_date")
def _filter_month_and_year(input_date: date):
    if not input_date:
        return ""
    locale.setlocale(locale.LC_ALL, "cs_CZ")
    month_and_year = input_date.strftime("%b %Y")
    locale.resetlocale()
    return month_and_year


@app.template_filter("czech_date_from_date")
def _filter_czech_date(input_date: date):
    if not input_date:
        return ""
    czech_date = input_date.strftime("%d. %m. %Y")
    return czech_date


@app.template_filter("czech_date_from_datetime")
def _filter_date_from_datetime(input_datetime: str):
    if not input_datetime:
        return ""
    string_date, string_time = input_datetime.split()  # TODO: use time too
    d = date.fromisoformat(string_date)
    czech_date = d.strftime("%d. %m. %Y")
    return czech_date


def main():
    app.run(port=5000, debug=True)


if __name__ == "__main__":
    main()<|MERGE_RESOLUTION|>--- conflicted
+++ resolved
@@ -1,14 +1,9 @@
-<<<<<<< HEAD
 import atexit, math
-=======
-import atexit
 import locale
 from datetime import date
->>>>>>> 5014edb5
 
 from apscheduler.schedulers.background import BackgroundScheduler
 from flask import Flask, redirect, render_template, url_for
-from datetime import date
 
 from src.event_manager import EventManager
 
@@ -22,6 +17,7 @@
 
 # Shut down the scheduler when exiting the app
 atexit.register(lambda: scheduler.shutdown())
+
 
 # Home
 @app.route("/")
